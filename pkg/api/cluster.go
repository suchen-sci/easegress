/*
 * Copyright (c) 2017, MegaEase
 * All rights reserved.
 *
 * Licensed under the Apache License, Version 2.0 (the "License");
 * you may not use this file except in compliance with the License.
 * You may obtain a copy of the License at
 *
 *     http://www.apache.org/licenses/LICENSE-2.0
 *
 * Unless required by applicable law or agreed to in writing, software
 * distributed under the License is distributed on an "AS IS" BASIS,
 * WITHOUT WARRANTIES OR CONDITIONS OF ANY KIND, either express or implied.
 * See the License for the specific language governing permissions and
 * limitations under the License.
 */

package api

import (
	"fmt"
	"strconv"
	"strings"

	yaml "gopkg.in/yaml.v2"

	"github.com/megaease/easegress/pkg/object/httpserver"
<<<<<<< HEAD
	"github.com/megaease/easegress/pkg/object/pipeline"
	"github.com/megaease/easegress/pkg/object/rawconfigtrafficcontroller"
=======
>>>>>>> 0cd6b156
	"github.com/megaease/easegress/pkg/object/trafficcontroller"
	"github.com/megaease/easegress/pkg/supervisor"
)

func (s *Server) _purgeMember(memberName string) {
	err := s.cluster.PurgeMember(memberName)
	if err != nil {
		ClusterPanic(fmt.Errorf("purge member %s failed: %s", memberName, err))
	}
}

func (s *Server) _getVersion() int64 {
	value, err := s.cluster.Get(s.cluster.Layout().ConfigVersion())
	if err != nil {
		ClusterPanic(err)
	}

	if value == nil {
		return 0
	}

	version, err := strconv.ParseInt(*value, 10, 64)
	if err != nil {
		panic(fmt.Errorf("parse version %s to int failed: %v", *value, err))
	}

	return version
}

func (s *Server) _plusOneVersion() int64 {
	version := s._getVersion()
	version++
	value := fmt.Sprintf("%d", version)

	err := s.cluster.Put(s.cluster.Layout().ConfigVersion(), value)
	if err != nil {
		ClusterPanic(err)
	}

	return version
}

func (s *Server) _getObject(name string) *supervisor.Spec {
	value, err := s.cluster.Get(s.cluster.Layout().ConfigObjectKey(name))
	if err != nil {
		ClusterPanic(err)
	}

	if value == nil {
		return nil
	}

	spec, err := s.super.NewSpec(*value)
	if err != nil {
		panic(fmt.Errorf("bad spec(err: %v) from yaml: %s", err, *value))
	}

	return spec
}

func (s *Server) _listObjects() []*supervisor.Spec {
	kvs, err := s.cluster.GetPrefix(s.cluster.Layout().ConfigObjectPrefix())
	if err != nil {
		ClusterPanic(err)
	}

	specs := make([]*supervisor.Spec, 0, len(kvs))
	for _, v := range kvs {
		spec, err := s.super.NewSpec(v)
		if err != nil {
			panic(fmt.Errorf("bad spec(err: %v) from yaml: %s", err, v))
		}
		specs = append(specs, spec)
	}

	return specs
}

func (s *Server) _putObject(spec *supervisor.Spec) {
	err := s.cluster.Put(s.cluster.Layout().ConfigObjectKey(spec.Name()),
		spec.YAMLConfig())
	if err != nil {
		ClusterPanic(err)
	}
}

func (s *Server) _deleteObject(name string) {
	err := s.cluster.Delete(s.cluster.Layout().ConfigObjectKey(name))
	if err != nil {
		ClusterPanic(err)
	}
}

func (s *Server) _getStatusObject(name string) map[string]string {
	prefix := s.cluster.Layout().StatusObjectPrefix(name)
	kvs, err := s.cluster.GetPrefix(prefix)
	if err != nil {
		ClusterPanic(err)
	}

	status := make(map[string]string)
	for k, v := range kvs {
		// NOTE: Here omitting the step yaml.Unmarshal in _listStatusObjects.
		status[strings.TrimPrefix(k, prefix)] = v
	}

	return status
}

func (s *Server) _listStatusObjects() map[string]map[string]interface{} {
	prefix := s.cluster.Layout().StatusObjectsPrefix()
	kvs, err := s.cluster.GetPrefix(prefix)
	if err != nil {
		ClusterPanic(err)
	}

	status := make(map[string]map[string]interface{})
	for k, v := range kvs {
		k = strings.TrimPrefix(k, prefix)

		om := strings.Split(k, "/")
		if len(om) != 2 {
			ClusterPanic(fmt.Errorf("the key %s can't be split into two fields by /", k))
		}
		objectName, memberName := om[0], om[1]
		_, exists := status[objectName]
		if !exists {
			status[objectName] = make(map[string]interface{})
		}

		// NOTE: This needs top-level of the status to be a map.
		i := map[string]interface{}{}
		err = yaml.Unmarshal([]byte(v), &i)
		if err != nil {
			ClusterPanic(fmt.Errorf("unmarshal %s to yaml failed: %v", v, err))
		}
		status[objectName][memberName] = i
	}

	return status
}

<<<<<<< HEAD
func getSubStatusFromTrafficControllerStatus(status *trafficcontroller.Status, spec *supervisor.Spec) string {
	for _, ns := range status.Specs {
		if ns.Namespace != rawconfigtrafficcontroller.DefaultNamespace {
			continue
		}
		if spec.Kind() == httpserver.Kind {
			if val, ok := ns.HTTPServers[spec.Name()]; ok {
				b, err := yaml.Marshal(val.Status)
				if err != nil {
					ClusterPanic(fmt.Errorf("unmarshal %v to yaml failed: %v", val.Status, err))
				}
				return string(b)
			}
			return ""
		} else if spec.Kind() == pipeline.Kind {
			if val, ok := ns.HTTPPipelines[spec.Name()]; ok {
				b, err := yaml.Marshal(val.Status)
				if err != nil {
					ClusterPanic(fmt.Errorf("unmarshal %v to yaml failed: %v", val.Status, err))
				}
				return string(b)
			}
			return ""
		}
	}
	return ""
}

=======
>>>>>>> 0cd6b156
func (s *Server) _getStatusObjectFromTrafficController(name string, spec *supervisor.Spec) map[string]string {
	key := s.cluster.Layout().StatusObjectName(trafficcontroller.Kind, name)
	prefix := s.cluster.Layout().StatusObjectPrefix(key)
	kvs, err := s.cluster.GetPrefix(prefix)
	if err != nil {
		ClusterPanic(err)
	}

	ans := make(map[string]string)
	for _, v := range kvs {
		if spec.Kind() == httpserver.Kind {
			status := &trafficcontroller.HTTPServerStatus{}
			err = yaml.Unmarshal([]byte(v), status)
			if err != nil {
				ClusterPanic(fmt.Errorf("unmarshal %s to yaml failed: %v", v, err))
			}
			b, err := yaml.Marshal(status.Status)
			if err != nil {
				ClusterPanic(fmt.Errorf("unmarshal %v to yaml failed: %v", status.Status, err))
			}
			ans[key] = string(b)
		} else if spec.Kind() == httppipeline.Kind {
			status := &trafficcontroller.HTTPPipelineStatus{}
			err = yaml.Unmarshal([]byte(v), status)
			if err != nil {
				ClusterPanic(fmt.Errorf("unmarshal %s to yaml failed: %v", v, err))
			}
			b, err := yaml.Marshal(status.Status)
			if err != nil {
				ClusterPanic(fmt.Errorf("unmarshal %v to yaml failed: %v", status.Status, err))
			}
			ans[key] = string(b)
		}
	}
	return ans
}<|MERGE_RESOLUTION|>--- conflicted
+++ resolved
@@ -25,11 +25,7 @@
 	yaml "gopkg.in/yaml.v2"
 
 	"github.com/megaease/easegress/pkg/object/httpserver"
-<<<<<<< HEAD
 	"github.com/megaease/easegress/pkg/object/pipeline"
-	"github.com/megaease/easegress/pkg/object/rawconfigtrafficcontroller"
-=======
->>>>>>> 0cd6b156
 	"github.com/megaease/easegress/pkg/object/trafficcontroller"
 	"github.com/megaease/easegress/pkg/supervisor"
 )
@@ -172,37 +168,6 @@
 	return status
 }
 
-<<<<<<< HEAD
-func getSubStatusFromTrafficControllerStatus(status *trafficcontroller.Status, spec *supervisor.Spec) string {
-	for _, ns := range status.Specs {
-		if ns.Namespace != rawconfigtrafficcontroller.DefaultNamespace {
-			continue
-		}
-		if spec.Kind() == httpserver.Kind {
-			if val, ok := ns.HTTPServers[spec.Name()]; ok {
-				b, err := yaml.Marshal(val.Status)
-				if err != nil {
-					ClusterPanic(fmt.Errorf("unmarshal %v to yaml failed: %v", val.Status, err))
-				}
-				return string(b)
-			}
-			return ""
-		} else if spec.Kind() == pipeline.Kind {
-			if val, ok := ns.HTTPPipelines[spec.Name()]; ok {
-				b, err := yaml.Marshal(val.Status)
-				if err != nil {
-					ClusterPanic(fmt.Errorf("unmarshal %v to yaml failed: %v", val.Status, err))
-				}
-				return string(b)
-			}
-			return ""
-		}
-	}
-	return ""
-}
-
-=======
->>>>>>> 0cd6b156
 func (s *Server) _getStatusObjectFromTrafficController(name string, spec *supervisor.Spec) map[string]string {
 	key := s.cluster.Layout().StatusObjectName(trafficcontroller.Kind, name)
 	prefix := s.cluster.Layout().StatusObjectPrefix(key)
@@ -224,7 +189,7 @@
 				ClusterPanic(fmt.Errorf("unmarshal %v to yaml failed: %v", status.Status, err))
 			}
 			ans[key] = string(b)
-		} else if spec.Kind() == httppipeline.Kind {
+		} else if spec.Kind() == pipeline.Kind {
 			status := &trafficcontroller.HTTPPipelineStatus{}
 			err = yaml.Unmarshal([]byte(v), status)
 			if err != nil {
