--- conflicted
+++ resolved
@@ -229,11 +229,7 @@
 	}
 }
 
-<<<<<<< HEAD
-func (mp *muxPath) pass(r *httpprot.Request) bool {
-=======
-func (mp *MuxPath) pass(ctx context.HTTPContext) bool {
->>>>>>> 0cd6b156
+func (mp *MuxPath) pass(r *httpprot.Request) bool {
 	if mp.ipFilter == nil {
 		return true
 	}
@@ -241,13 +237,7 @@
 	return mp.ipFilter.Allow(r.RealIP())
 }
 
-<<<<<<< HEAD
-func (mp *muxPath) matchPath(r *httpprot.Request) bool {
-=======
-func (mp *MuxPath) matchPath(ctx context.HTTPContext) bool {
-	r := ctx.Request()
-
->>>>>>> 0cd6b156
+func (mp *MuxPath) matchPath(r *httpprot.Request) bool {
 	if mp.path == "" && mp.pathPrefix == "" && mp.pathRE == nil {
 		return true
 	}
@@ -265,11 +255,7 @@
 	return false
 }
 
-<<<<<<< HEAD
-func (mp *muxPath) matchMethod(r *httpprot.Request) bool {
-=======
-func (mp *MuxPath) matchMethod(ctx context.HTTPContext) bool {
->>>>>>> 0cd6b156
+func (mp *MuxPath) matchMethod(r *httpprot.Request) bool {
 	if len(mp.methods) == 0 {
 		return true
 	}
@@ -281,11 +267,7 @@
 	return len(mp.headers) > 0
 }
 
-<<<<<<< HEAD
-func (mp *muxPath) matchHeaders(r *httpprot.Request) bool {
-=======
-func (mp *MuxPath) matchHeaders(ctx context.HTTPContext) bool {
->>>>>>> 0cd6b156
+func (mp *MuxPath) matchHeaders(r *httpprot.Request) bool {
 	for _, h := range mp.headers {
 		v := r.HTTPHeader().Get(h.Key)
 		if stringtool.StrInSlice(v, h.Values) {
@@ -406,34 +388,24 @@
 		return
 	}
 
-<<<<<<< HEAD
-	for _, host := range rules.rules {
-		if !host.match(req) {
-			continue
-		}
-
-		if !host.pass(req) {
-			m.handleIPNotAllow(ctx)
-			return
-=======
 	handleNotFound := func() {
 		ci = &cacheItem{ipFilterChan: rules.ipFilterChan, notFound: true}
-		rules.putCacheItem(ctx, ci)
+		rules.putCacheItem(req, ci)
 		m.handleRequestWithCache(rules, ctx, ci)
 	}
 
-	result, path := SearchPath(ctx, rules.rules)
+	result, path := SearchPath(req, rules.rules)
 	switch result {
 	case Found:
 		ci = &cacheItem{ipFilterChan: path.ipFilterChain, path: path}
-		rules.putCacheItem(ctx, ci)
+		rules.putCacheItem(req, ci)
 		m.handleRequestWithCache(rules, ctx, ci)
 	case FoundSkipCache:
 		ci := &cacheItem{ipFilterChan: path.ipFilterChain, path: path}
 		m.handleRequestWithCache(rules, ctx, ci)
 	case MethodNotAllowed:
 		ci := &cacheItem{ipFilterChan: path.ipFilterChain, methodNotAllowed: true}
-		rules.putCacheItem(ctx, ci)
+		rules.putCacheItem(req, ci)
 		m.handleRequestWithCache(rules, ctx, ci)
 	case IPNotAllowed:
 		m.handleIPNotAllow(ctx)
@@ -458,17 +430,16 @@
 )
 
 // SearchPath searches path among list of mux rules
-func SearchPath(ctx context.HTTPContext, rulesToCheck []*muxRule) (SearchResult, *MuxPath) {
+func SearchPath(req *httpprot.Request, rulesToCheck []*muxRule) (SearchResult, *MuxPath) {
 	pathFound := false
 	var notAllowedPath *MuxPath
 	for _, host := range rulesToCheck {
-		if !host.match(ctx) {
+		if !host.match(req) {
 			continue
 		}
 
-		if !host.pass(ctx) {
+		if !host.pass(req) {
 			return IPNotAllowed, nil
->>>>>>> 0cd6b156
 		}
 
 		for _, path := range host.paths {
@@ -476,43 +447,17 @@
 				continue
 			}
 
-<<<<<<< HEAD
-			if !path.matchMethod(req) {
-				ci = &cacheItem{ipFilterChan: path.ipFilterChain, methodNotAllowed: true}
-				rules.putCacheItem(req, ci)
-				m.handleRequestWithCache(rules, ctx, ci)
-				return
-			}
-
-			if !path.pass(req) {
-				m.handleIPNotAllow(ctx)
-				return
-			}
-
-			if !path.hasHeaders() {
-				ci = &cacheItem{ipFilterChan: path.ipFilterChain, path: path}
-				rules.putCacheItem(req, ci)
-				m.handleRequestWithCache(rules, ctx, ci)
-				return
-			}
-
-			if path.matchHeaders(req) {
-				// NOTE: No cache for the request matching headers.
-				ci = &cacheItem{ipFilterChan: path.ipFilterChain, path: path}
-				m.handleRequestWithCache(rules, ctx, ci)
-				return
-=======
 			// at least one path matches
 			pathFound = true
 			notAllowedPath = path
-			if !path.matchMethod(ctx) {
+			if !path.matchMethod(req) {
 				continue
 			}
 
 			var searchResult SearchResult
 
 			if path.hasHeaders() {
-				if !path.matchHeaders(ctx) {
+				if !path.matchHeaders(req) {
 					continue
 				}
 				searchResult = FoundSkipCache
@@ -520,25 +465,17 @@
 				searchResult = Found
 			}
 
-			if !path.pass(ctx) {
+			if !path.pass(req) {
 				return IPNotAllowed, path
->>>>>>> 0cd6b156
 			}
 
 			return searchResult, path
 		}
 	}
-<<<<<<< HEAD
-
-	ci = &cacheItem{ipFilterChan: rules.ipFilterChan, notFound: true}
-	rules.putCacheItem(req, ci)
-	m.handleRequestWithCache(rules, ctx, ci)
-=======
 	if !pathFound {
 		return NotFound, nil
 	}
 	return MethodNotAllowed, notAllowedPath
->>>>>>> 0cd6b156
 }
 
 func (m *mux) handleIPNotAllow(ctx context.Context) {
